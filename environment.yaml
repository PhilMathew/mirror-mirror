name: unlearning
channels:
  - pytorch
  - nvidia
  - conda-forge
  - defaults
dependencies:
  - scikit-learn
  - pandas
  - torchaudio
  - plotly
  - matplotlib
  - wandb
  - tqdm
  - torchvision
  - python
  - pip
  - pytorch-cuda=12.4
  - pytorch
  - opacus
  - pip:
    - kaleido==0.2.1
    - seaborn==0.13.2
<<<<<<< HEAD
# prefix: /fast/mathepa1/anaconda3/envs/unlearning
=======
    - torchattacks==3.5.1
prefix: /fast/mathepa1/anaconda3/envs/unlearning
>>>>>>> 8b8233c9
<|MERGE_RESOLUTION|>--- conflicted
+++ resolved
@@ -21,9 +21,5 @@
   - pip:
     - kaleido==0.2.1
     - seaborn==0.13.2
-<<<<<<< HEAD
-# prefix: /fast/mathepa1/anaconda3/envs/unlearning
-=======
     - torchattacks==3.5.1
-prefix: /fast/mathepa1/anaconda3/envs/unlearning
->>>>>>> 8b8233c9
+# prefix: /fast/mathepa1/anaconda3/envs/unlearning