--- conflicted
+++ resolved
@@ -19,23 +19,20 @@
 
 from components.datasets import init_full_ds
 from components.resnet import build_resnet18
-<<<<<<< HEAD
 from mirrormirror.distinguishers.logreg_mia import run_logreg_mia
 from mirrormirror.distinguishers.random_perturbation_kld import compute_kld_over_perturbations, compute_svm_consistency
 from mirrormirror.distinguishers.mse_score import calc_mse_score
 from mirrormirror.distinguishers.randomness_score import compute_model_randomness
 from mirrormirror.unlearning_frameworks.unlearning_methods import *
 from mirrormirror.utils.plot_utils import plot_confmat, plot_history
-from mirrormirror.utils.train_utils import test_model, train_model
-=======
-from distinguishers.logreg_mia import run_logreg_mia
-from distinguishers.random_perturbation_kld import compute_kld_over_perturbations, compute_svm_consistency
-from distinguishers.mse_score import calc_mse_score
-from distinguishers.randomness_score import compute_model_randomness
-from unlearning_frameworks.unlearning_methods import *
-from utils.plot_utils import plot_confmat, plot_history
-from utils.train_utils import test_model, train_model, add_cr_mechanism
->>>>>>> 8b8233c9
+from mirrormirror.utils.train_utils import test_model, train_model, add_cr_mechanism
+# from distinguishers.logreg_mia import run_logreg_mia
+# from distinguishers.random_perturbation_kld import compute_kld_over_perturbations, compute_svm_consistency
+# from distinguishers.mse_score import calc_mse_score
+# from distinguishers.randomness_score import compute_model_randomness
+# from unlearning_frameworks.unlearning_methods import *
+# from utils.plot_utils import plot_confmat, plot_history
+# from utils.train_utils import test_model, train_model, add_cr_mechanism
 
 
 
@@ -239,28 +236,6 @@
                 retain_ds=retain_ds,
                 device=device
             )
-<<<<<<< HEAD
-        case 'dp_sgd':
-            # Unlearning for DP-SGD is a no-op
-
-            unlearned_model = build_resnet18(
-                num_classes, 
-                in_channels, 
-                pretrained=False,
-                use_differential_privacy=True
-            ).to(device)
-            unlearned_model = run_dp_sgd(
-                model=unlearned_model,
-                forget_ds=forget_ds,
-                full_train_ds=full_train_ds,
-                device=device,
-                num_workers = num_workers,
-                batch_size = batch_size,
-                in_channels = in_channels,
-                **kwargs,
-            )
-            # unlearned_model.load_state_dict(original_model.state_dict())
-=======
         case 'certified_removal':
             unlearned_model = run_certified_removal(
                 model=original_model,
@@ -271,7 +246,6 @@
                 batch_size=batch_size,
                 num_workers=num_workers
             )
->>>>>>> 8b8233c9
         case _:
             raise ValueError(f'"{unlearning_method}" is an unknown unlearning method')
         
