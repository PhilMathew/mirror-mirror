import torch
import torchvision
from torch import nn
from torch.nn import functional as F
from torchvision.models.resnet import BasicBlock, Bottleneck
from torchvision.models import ResNet18_Weights, ResNet50_Weights
from typing import *


class ResNet(torchvision.models.ResNet):
    def __init__(
        self, 
        block: type[BasicBlock] | type[Bottleneck], 
        layers: torch.List[int], 
        num_classes: int = 1000, 
        zero_init_residual: bool = False, 
        groups: int = 1, 
        width_per_group: int = 64, 
        replace_stride_with_dilation: torch.List[bool] | None = None, 
        norm_layer: Callable[..., nn.Module] | None = None,
        in_channels: int = 3
    ) -> None:
        """
        ResNet model from torchvision.models.resnet
        
        :param block: Type of block to build the model with
        :type block: type[BasicBlock] | type[Bottleneck]
        :param layers: Number of layers of each block in the model
        :type layers: torch.List[int]
        :param num_classes: Number of output classes, defaults to 1000
        :type num_classes: int, optional
        :param zero_init_residual: Whether to zero initialize the last BN in each residual block, defaults to False
        :type zero_init_residual: bool, optional
        :param groups: Number of groups to use in the 3x3 convolutions, defaults to 1
        :type groups: int, optional
        :param width_per_group: Width of each group in the 3x3 convolutions, defaults to 64
        :type width_per_group: int, optional
        :param replace_stride_with_dilation: Whether to replace stride with dilation in the first convolution of each block, defaults to None
        :type replace_stride_with_dilation: torch.List[bool] | None, optional
        :param norm_layer: What type of normalization layer to use, defaults to None
        :type norm_layer: Callable[..., nn.Module] | None, optional
        :param in_channels: Number of channels in input data, defaults to 3
        :type in_channels: int, optional
        """
        super(ResNet, self).__init__(
            block, 
            layers, 
            num_classes, 
            zero_init_residual, 
            groups, 
            width_per_group, 
            replace_stride_with_dilation, 
            norm_layer,
        )
        self.in_channels = in_channels
        self.conv1 = nn.Conv2d(in_channels, 64, kernel_size=7, stride=2, padding=3, bias=False)
<<<<<<< HEAD


def build_resnet50(num_classes: int, in_channels: int, pretrained: bool = True) -> ResNet:
    """
    Build ResNet50 model

    :param num_classes: Number of output classes
    :type num_classes: int
    :param in_channels: Number of channels in input data
    :type in_channels: int
    :return: ResNet50 model
    :rtype: ResNet
    """
    model = ResNet(
        block=Bottleneck, 
        layers=[3, 4, 6, 3],
        in_channels=in_channels,
        num_classes=num_classes
    )
    
    if pretrained:
        loaded_state = ResNet50_Weights.DEFAULT.get_state_dict(progress=True, check_hash=True)
        curr_state = model.state_dict()
        
        state_dict = {}
        for k in loaded_state.keys():
            if 'fc' not in k.split('.'):
                state_dict[k] = loaded_state[k]
            else:
                state_dict[k] = curr_state[k]
        
        model.load_state_dict(state_dict)
    
    return model


def build_resnet18(num_classes: int, in_channels: int, pretrained: bool = True) -> ResNet:
=======
    
def build_resnet50(num_classes: int, in_channels: int, norm_layer='batch') -> ResNet:
>>>>>>> 0a2c66fc
    """
    Build ResNet18 model

    :param num_classes: Number of output classes
    :type num_classes: int
    :param in_channels: Number of channels in input data
    :type in_channels: int
    :return: ResNet18 model
    :rtype: ResNet
    """
    
    if norm_layer != 'batch':
        norm_layer = nn.InstanceNorm2d
    else:
        norm_layer = nn.BatchNorm2d
    model = ResNet(
        block=BasicBlock, 
        layers=[2, 2, 2, 2],
        in_channels=in_channels,
        num_classes=num_classes,
        norm_layer=norm_layer
    )
     
    if pretrained:
        loaded_state = ResNet18_Weights.DEFAULT.get_state_dict(progress=True, check_hash=True)
        curr_state = model.state_dict()
        
        state_dict = {}
        for k in loaded_state.keys():
            if 'fc' not in k.split('.'):
                state_dict[k] = loaded_state[k]
            else:
                state_dict[k] = curr_state[k]
        
        model.load_state_dict(state_dict)
    
    return model<|MERGE_RESOLUTION|>--- conflicted
+++ resolved
@@ -54,7 +54,6 @@
         )
         self.in_channels = in_channels
         self.conv1 = nn.Conv2d(in_channels, 64, kernel_size=7, stride=2, padding=3, bias=False)
-<<<<<<< HEAD
 
 
 def build_resnet50(num_classes: int, in_channels: int, pretrained: bool = True) -> ResNet:
@@ -92,10 +91,6 @@
 
 
 def build_resnet18(num_classes: int, in_channels: int, pretrained: bool = True) -> ResNet:
-=======
-    
-def build_resnet50(num_classes: int, in_channels: int, norm_layer='batch') -> ResNet:
->>>>>>> 0a2c66fc
     """
     Build ResNet18 model
 
